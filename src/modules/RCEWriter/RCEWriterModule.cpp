/**
 * @file
 * @brief Implementation of RCE Writer Module
 * @copyright Copyright (c) 2017 CERN and the Allpix Squared authors.
 * This software is distributed under the terms of the MIT License, copied verbatim in the file "LICENSE.md".
 * In applying this license, CERN does not waive the privileges and immunities granted to it by virtue of its status as an
 * Intergovernmental Organization or submit itself to any jurisdiction.
 */

#include "RCEWriterModule.hpp"

#include <cassert>
#include <fstream>
#include <stdexcept>

#include <TBranchElement.h>
#include <TClass.h>
#include <TDecompSVD.h>
#include <TDirectory.h>
#include <TMatrixD.h>

#include "core/geometry/HybridPixelDetectorModel.hpp"
#include "core/utils/file.h"
#include "core/utils/log.h"
#include "core/utils/type.h"
#include "core/utils/unit.h"
#include "objects/Object.hpp"
#include "objects/objects.h"

using namespace allpix;

<<<<<<< HEAD
RCEWriterModule::RCEWriterModule(Configuration& config, Messenger* messenger, GeometryManager* geo_mgr)
    : WriterModule(config), geo_mgr_(geo_mgr) {
    // Bind to PixelHitMessage
    messenger->bindMulti<RCEWriterModule, PixelHitMessage>(this);
=======
static double compute_model_relative_radlength(const DetectorModel& model) {
    const double X0_SI = Units::get(9.370, "cm");
    const double X0_IN = Units::get(1.211, "cm");

    double total = 0;
    // helper functions to add component to total length w/ logging
    auto add = [&](const char* what, double X0, double x) {
        double xX0 = x / X0;
        LOG(DEBUG) << "  " << what << " x/X0 = " << Units::display(x, {"um", "mm", "cm"}) << "/"
                   << Units::display(X0, {"um", "mm", "cm", "m"}) << " = " << xX0;
        total += xX0;
    };

    LOG(DEBUG) << "model '" << model.getType() << "' radiation length:";

    // compute contributions from sensor and chip
    add("sensor", X0_SI, model.getSensorSize().z());
    add("chip", X0_SI, model.getChipSize().z());

    // compute contributions from bumps if available
    const auto* hybrid = dynamic_cast<const HybridPixelDetectorModel*>(&model);
    if(hybrid != nullptr) {
        // average the bump material over the full pixel size.
        auto bump_radius = std::max(hybrid->getBumpSphereRadius(), hybrid->getBumpCylinderRadius());
        auto bump_height = hybrid->getBumpHeight();
        auto area_bump = M_PI * bump_radius * bump_radius;
        auto area_pixel = hybrid->getPixelSize().x() * hybrid->getPixelSize().y();
        // volume_bump = area_bump * thickness = area_pixel * effective_thickness
        auto relative_area = area_bump / area_pixel;
        LOG(DEBUG) << "  bump_height = " << Units::display(bump_height, "um") << " relative_area = " << relative_area;
        // TODO use typical solder combination instead of just indium
        add("bumps", X0_IN, relative_area * bump_height);
    }
>>>>>>> 4aa407cc

    // TODO consider also support layers after material handling has been clarified

    LOG(DEBUG) << "  total x/X0 = " << total;
    return total;
}

// The Proteus sensor type is not identical w/ the Allpix² model since the
// latter only defines the geometry while the former also includes some
// digitization information. This leads to the situation where detectors
// with the same model can end up as different sensor types.

namespace {
    struct sensor_type {
        std::shared_ptr<const DetectorModel> model = nullptr;
        std::string name;
        std::string measurement = "pixel_binary";
        int value_max = (1 << 15); // ~32k, raw charge w/o digitization
    };
} // namespace

// Return the Proteus sensor type for each detector.
static std::vector<sensor_type>
list_sensor_types(const std::vector<std::string>& names, GeometryManager& geo_mgr, ConfigManager& cfg_mgr) {
    std::vector<sensor_type> sensor_types;

    for(const auto& name : names) {
        // Define a default sensor config
        sensor_type st;
        st.model = geo_mgr.getDetector(name)->getModel();
        st.name = st.model->getType();

        // Search for a corresponding digitizer configuration
        for(const auto& cfg : cfg_mgr.getInstanceConfigurations()) {
            const auto& module = cfg.getName();
            const auto& identifier = cfg.get<std::string>("identifier");

            // NOTE
            // Apart from the detector name, the identifier can contain
            // additional input/output components. In that case, the
            // configuration is a bit more complicated and can probably not
            // be translated to a simplified Proteus configuration anyways.
            // So, no need to check for that. (Thanks, Simon).

            // _linearX name because digitizer only supports linear ADC map
            if((module == "DefaultDigitizer") and (identifier == name)) {
                auto adc_resolution = cfg.get<int>("adc_resolution", 0);
                if(adc_resolution == 1) {
                    // binary pixels
                    st.name += "_linear1";
                    st.measurement = "pixel_binary";
                    st.value_max = 1;
                } else if(1 < adc_resolution) {
                    // pixel w/ digitized charge measurement
                    st.name += "_linear" + std::to_string(adc_resolution);
                    st.measurement = "pixel_tot";
                    st.value_max = (1 << adc_resolution) - 1;
                } else {
                    // no digitization, use defaults
                    st.name += "_raw";
                }
                // config can only appear once
                break;
            }
        }
        sensor_types.push_back(std::move(st));
    }
    return sensor_types;
}

static void print_device_sensor_type(std::ostream& os, const sensor_type& sensor_type) {
    const DetectorModel& model = *sensor_type.model;

    os << "[sensor_types." << sensor_type.name << "]\n";
    os << "cols = " << model.getNPixels().x() << "\n";
    os << "rows = " << model.getNPixels().y() << "\n";
    // TODO add timestamp_{min,max} once the timing is supported by digitizer
    os << "value_max = " << sensor_type.value_max << "\n";
    os << "pitch_col = " << model.getPixelSize().x() << "\n";
    os << "pitch_row = " << model.getPixelSize().y() << "\n";
    // TODO add pitch_timestamp once timing is supported by digitizer
    // thickness is the active thickness
    os << "thickness = " << model.getSensorSize().z() << "\n";
    // relative radiation length is for all material in the beam
    os << "x_x0 = " << compute_model_relative_radlength(model) << "\n";
    os << "measurement = \"" << sensor_type.measurement << "\"\n";
    os << "\n";
}

static void print_device_sensor(std::ostream& os, const std::string& name, const sensor_type& sensor_type) {
    os << "[[sensors]]\n";
    os << "name = \"" << name << "\"\n";
    os << "type = \"" << sensor_type.name << "\"\n";
    os << "\n";
}

static void
print_device(std::ostream& os, const std::vector<std::string>& names, GeometryManager& geo_mgr, ConfigManager& cfg_mgr) {
    // sensor type for each detector
    std::vector<sensor_type> sensor_types = list_sensor_types(names, geo_mgr, cfg_mgr);
    // reduce to unique sensor types
    std::vector<sensor_type> unique_types = sensor_types;
    std::sort(unique_types.begin(), unique_types.end(), [](const auto& a, const auto& b) { return a.name < b.name; });
    unique_types.erase(
        std::unique(unique_types.begin(), unique_types.end(), [](const auto& a, const auto& b) { return a.name == b.name; }),
        unique_types.end());

    for(const auto& sensor_type : unique_types) {
        print_device_sensor_type(os, sensor_type);
    }
    for(size_t i = 0; i < std::min(names.size(), sensor_types.size()); ++i) {
        print_device_sensor(os, names[i], sensor_types[i]);
    }
}

/** Orthogonalize the coordinates definition using singular value decomposition.
 *
 * \param unit_u  Unit vector along the first local axis
 * \param unit_v  Unit vector along the second local axis
 *
 * The third local axis is derived from the first two by assuming a right-handed
 * coordinate system. The resulting rotation matrix is then orthogonalized
 * by finding the closest orthogonal matrix.
 */
static void orthogonalize(ROOT::Math::XYZVector& unit_u, ROOT::Math::XYZVector& unit_v) {
    // definition of a right-handed coordinate system
    auto unit_w = unit_u.Cross(unit_v);
    // resulting local-to-global rotation matrix
    TMatrixD rot(3, 3);
    rot(0, 0) = unit_u.x();
    rot(1, 0) = unit_u.y();
    rot(2, 0) = unit_u.z();
    rot(0, 1) = unit_v.x();
    rot(1, 1) = unit_v.y();
    rot(2, 1) = unit_v.z();
    rot(0, 2) = unit_w.x();
    rot(1, 2) = unit_w.y();
    rot(2, 2) = unit_w.z();
    // decompose
    TDecompSVD svd(rot);
    svd.Decompose();
    // nearest orthogonal matrix is defined by unit singular values
    rot = svd.GetU() * TMatrixD(svd.GetV()).T();

    unit_u.SetXYZ(rot(0, 0), rot(1, 0), rot(2, 0));
    unit_v.SetXYZ(rot(0, 1), rot(1, 1), rot(2, 1));
}

static void print_geometry_sensor(std::ostream& os, int index, const Detector& detector) {
    // Proteus uses the lower-left pixel edge closest to the geometric center
    // of the active pixel matrix as the reference position.
    // The position must be given in global coordinates
    auto size = detector.getModel()->getNPixels();
    auto pitch = detector.getModel()->getPixelSize();
    // pixel index in allpix is pixel center, i.e. pixel goes from (-0.5, 0.5)
    auto off_u = pitch.x() * (std::round(size.x() / 2.0) - 0.5);
    auto off_v = pitch.y() * (std::round(size.y() / 2.0) - 0.5);
    auto offset = detector.getGlobalPosition({off_u, off_v, 0});

    // Proteus defines the orientation of the sensor using two unit vectors
    // along the two local axes of the active matrix as seen in the global
    // system.
    // They are computed as difference vectors here to avoid a dependency
    // on the transformation implementation (which has led to errors before).
    auto zero = detector.getGlobalPosition({0, 0, 0});
    auto unit_u = (detector.getGlobalPosition({1, 0, 0}) - zero).Unit();
    auto unit_v = (detector.getGlobalPosition({0, 1, 0}) - zero).Unit();
    // try to fix round-off issues
    orthogonalize(unit_u, unit_v);

    os << "[[sensors]]\n";
    os << "id = " << index << '\n';
    os << "offset = [" << offset.x() << ", " << offset.y() << ", " << offset.z() << "]\n";
    os << "unit_u = [" << unit_u.x() << ", " << unit_u.y() << ", " << unit_u.z() << "]\n";
    os << "unit_v = [" << unit_v.x() << ", " << unit_v.y() << ", " << unit_v.z() << "]\n";
    os << '\n';
}

static void
print_geometry(std::ostream& os, const std::vector<std::string>& names, GeometryManager& geo_mgr, ConfigManager& cfg_mgr) {
    // extract (optional) beam information
    for(const auto& cfg : cfg_mgr.getModuleConfigurations()) {
        if(cfg.getName() == "DepositionGeant4") {
            auto energy = cfg.get<double>("source_energy", 0.0);
            auto dir = cfg.get<ROOT::Math::XYZVector>("beam_direction", {0, 0, 1});
            auto div = cfg.get<ROOT::Math::XYVector>("beam_divergence", {0, 0});

            os << "[beam]\n";
            os << "energy = " << energy / Units::get(1, "GeV") << "\n";
            os << "slope = [" << dir.x() / dir.z() << ", " << dir.y() / dir.z() << "]\n";
            os << "divergence = [" << div.x() << ", " << div.y() << "]\n";
            os << "\n";

            // deposition module is a unique module that appears at most once
            break;
        }
    }

    // per-detector geometry
    int identifier = 0;
    for(const auto& name : names) {
        print_geometry_sensor(os, identifier, *geo_mgr.getDetector(name));
        identifier += 1;
    }
}

<<<<<<< HEAD
void RCEWriterModule::init(std::mt19937_64&) {
=======
static void write_proteus_config(const std::string& device_path,
                                 const std::string& geometry_path,
                                 const std::vector<std::string>& names,
                                 GeometryManager& geo_mgr,
                                 ConfigManager& cfg_mgr) {
    std::ofstream device_file(device_path);
    std::ofstream geometry_file(geometry_path);

    // ensure float values are not printed as integers
    device_file << std::showpoint;
    geometry_file << std::showpoint;
    // need full precision for geometry unit vector components
    geometry_file << std::setprecision(std::numeric_limits<double>::max_digits10);

    // device config
    // TODO use path relative to the device file
    device_file << "geometry = \"" << get_canonical_path(geometry_path) << "\"\n";
    device_file << '\n';
    print_device(device_file, names, geo_mgr, cfg_mgr);

    // geometry config
    print_geometry(geometry_file, names, geo_mgr, cfg_mgr);
}

RCEWriterModule::RCEWriterModule(Configuration& config, Messenger* messenger, GeometryManager* geo_mgr)
    : Module(config), geo_mgr_(geo_mgr) {
    assert(messenger && "messenger must be non-null");
    assert(geo_mgr && "geo_mgr must be non-null");

    // Bind to PixelHitMessage
    messenger->bindMulti(this, &RCEWriterModule::pixel_hit_messages_);

    config_.setDefault("file_name", "rce-data.root");
    // Use default names in Proteus
    config_.setDefault("device_file", "device.toml");
    config_.setDefault("geometry_file", "geometry.toml");
}

void RCEWriterModule::init() {
>>>>>>> 4aa407cc
    // We need a sorted list of names to assign monotonic, numeric ids
    std::vector<std::string> detector_names;
    for(const auto& detector : geo_mgr_->getDetectors()) {
        detector_names.push_back(detector->getName());
    }
    std::sort(detector_names.begin(), detector_names.end());

    // Open output data file
    std::string path_data = createOutputFile(add_file_extension(config_.get<std::string>("file_name"), "root"));
    output_file_ = std::make_unique<TFile>(path_data.c_str(), "RECREATE");
    output_file_->cd();

    // Initialize the events tree
    event_tree_ = new TTree("Event", "");
    event_tree_->Branch("TimeStamp", &timestamp_);
    event_tree_->Branch("FrameNumber", &frame_number_);
    event_tree_->Branch("TriggerTime", &trigger_time_);
    event_tree_->Branch("TriggerOffset", &trigger_offset_);
    event_tree_->Branch("TriggerInfo", &trigger_info_);
    event_tree_->Branch("Invalid", &invalid_);

    // For each detector name, initialize an instance of SensorData
    int det_index = 0;
    for(const auto& detector_name : detector_names) {
        auto& sensor = sensors_[detector_name];

        LOG(TRACE) << "Sensor " << det_index << ", detector " << detector_name;

        // Create sensor directory
        std::string det_dir_name = "Plane" + std::to_string(det_index);
        TDirectory* detector = output_file_->mkdir(det_dir_name.c_str());
        detector->cd();

        // Initialize the tree and its branches
        sensor.tree = new TTree("Hits", "");
        sensor.tree->Branch("NHits", &sensor.nhits_);
        sensor.tree->Branch("PixX", &sensor.pix_x_, "PixX[NHits]/I");
        sensor.tree->Branch("PixY", &sensor.pix_y_, "PixY[NHits]/I");
        sensor.tree->Branch("Value", &sensor.value_, "Value[NHits]/I");
        sensor.tree->Branch("Timing", &sensor.timing_, "Timing[NHits]/I");
        sensor.tree->Branch("HitInCluster", &sensor.hit_in_cluster_, "HitInCluster[NHits]/I");

        det_index += 1;
    }

    // Write proteus config files
    auto device_path = createOutputFile(add_file_extension(config_.get<std::string>("device_file"), "toml"));
    auto geometry_path = createOutputFile(add_file_extension(config_.get<std::string>("geometry_file"), "toml"));
    write_proteus_config(device_path, geometry_path, detector_names, *geo_mgr_, *getConfigManager());
}

void RCEWriterModule::run(Event* event) const {
    auto pixel_hit_messages = event->fetchMultiMessage<PixelHitMessage>();

    // fill per-event data
    timestamp_ = 0;
    frame_number_ = event->number;
    trigger_time_ = 0;
    trigger_offset_ = 0;
    trigger_info_ = 0;
    invalid_ = false;
    event_tree_->Fill();
    LOG(TRACE) << "Wrote global event data";

    // reset all per-sensor trees
    for(auto& item : sensors_) {
        item.second.nhits_ = 0;
    }

    // Loop over the pixel hit messages
<<<<<<< HEAD
    for(const auto& hit_msg : pixel_hit_messages) {

        std::string detector_name = hit_msg->getDetector()->getName();
=======
    for(const auto& hit_msg : pixel_hit_messages_) {
        const auto& detector_name = hit_msg->getDetector()->getName();
>>>>>>> 4aa407cc
        auto& sensor = sensors_[detector_name];

        // Loop over all the hits
        for(const auto& hit : hit_msg->getData()) {
            if(sensor.kMaxHits <= sensor.nhits_) {
                LOG(ERROR) << "More than " << sensor.kMaxHits << " in detector " << detector_name;
                continue;
            }

            // Fill the tree with received messages
            auto i = sensor.nhits_;
            sensor.pix_x_[i] = static_cast<Int_t>(hit.getPixel().getIndex().x()); // NOLINT
            sensor.pix_y_[i] = static_cast<Int_t>(hit.getPixel().getIndex().y()); // NOLINT
            sensor.value_[i] = static_cast<Int_t>(hit.getSignal());               // NOLINT
            // Assumes that time is correctly digitized
            sensor.timing_[i] = static_cast<Int_t>(hit.getTime()); // NOLINT
            // This contains no useful information but it expected to be present
            sensor.hit_in_cluster_[i] = 0; // NOLINT
            sensor.nhits_ += 1;

            LOG(TRACE) << detector_name << " x=" << hit.getPixel().getIndex().x() << " y=" << hit.getPixel().getIndex().y()
                       << " t=" << hit.getTime() << " signal=" << hit.getSignal();
        }
    }

    // Loop over all the detectors to fill all corresponding sensor trees
    for(auto& item : sensors_) {
        item.second.tree->Fill();
        LOG(TRACE) << "Wrote sensor event data for " << item.first;
    }
}

void RCEWriterModule::finalize() {
    output_file_->Write();
    LOG(TRACE) << "Wrote data to file";
}<|MERGE_RESOLUTION|>--- conflicted
+++ resolved
@@ -29,12 +29,6 @@
 
 using namespace allpix;
 
-<<<<<<< HEAD
-RCEWriterModule::RCEWriterModule(Configuration& config, Messenger* messenger, GeometryManager* geo_mgr)
-    : WriterModule(config), geo_mgr_(geo_mgr) {
-    // Bind to PixelHitMessage
-    messenger->bindMulti<RCEWriterModule, PixelHitMessage>(this);
-=======
 static double compute_model_relative_radlength(const DetectorModel& model) {
     const double X0_SI = Units::get(9.370, "cm");
     const double X0_IN = Units::get(1.211, "cm");
@@ -68,7 +62,6 @@
         // TODO use typical solder combination instead of just indium
         add("bumps", X0_IN, relative_area * bump_height);
     }
->>>>>>> 4aa407cc
 
     // TODO consider also support layers after material handling has been clarified
 
@@ -275,9 +268,6 @@
     }
 }
 
-<<<<<<< HEAD
-void RCEWriterModule::init(std::mt19937_64&) {
-=======
 static void write_proteus_config(const std::string& device_path,
                                  const std::string& geometry_path,
                                  const std::vector<std::string>& names,
@@ -303,12 +293,12 @@
 }
 
 RCEWriterModule::RCEWriterModule(Configuration& config, Messenger* messenger, GeometryManager* geo_mgr)
-    : Module(config), geo_mgr_(geo_mgr) {
+    : WriterModule(config), geo_mgr_(geo_mgr) {
     assert(messenger && "messenger must be non-null");
     assert(geo_mgr && "geo_mgr must be non-null");
 
     // Bind to PixelHitMessage
-    messenger->bindMulti(this, &RCEWriterModule::pixel_hit_messages_);
+    messenger->bindMulti<RCEWriterModule, PixelHitMessage>(this);
 
     config_.setDefault("file_name", "rce-data.root");
     // Use default names in Proteus
@@ -316,8 +306,7 @@
     config_.setDefault("geometry_file", "geometry.toml");
 }
 
-void RCEWriterModule::init() {
->>>>>>> 4aa407cc
+void RCEWriterModule::init(std::mt19937_64&) {
     // We need a sorted list of names to assign monotonic, numeric ids
     std::vector<std::string> detector_names;
     for(const auto& detector : geo_mgr_->getDetectors()) {
@@ -388,14 +377,8 @@
     }
 
     // Loop over the pixel hit messages
-<<<<<<< HEAD
     for(const auto& hit_msg : pixel_hit_messages) {
-
-        std::string detector_name = hit_msg->getDetector()->getName();
-=======
-    for(const auto& hit_msg : pixel_hit_messages_) {
         const auto& detector_name = hit_msg->getDetector()->getName();
->>>>>>> 4aa407cc
         auto& sensor = sensors_[detector_name];
 
         // Loop over all the hits
