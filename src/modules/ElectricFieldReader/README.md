# ElectricFieldReader
**Maintainer**: Koen Wolters (<koen.wolters@cern.ch>), Simon Spannagel (<simon.spannagel@cern.ch>)  
**Status**: Functional

### Description
Adds an electric field to the detector from one of the supported sources. By default, detectors do not have an electric field applied.

The reader provides the following models for electric fields:

* For *constant* electric fields it add a constant electric field in the z-direction towards the pixel implants. This is not very physical but might aid in developing and testing new charge propagation algorithms.
* For *linear* electric fields, the field has a constant slope determined by the bias voltage and the depletion voltage. The sensor is depleted either from the implant or the back side, the direction of the electric field depends on the sign of the bias voltage (with negative bias voltage the electric field vector points towards the backplane and vice versa). If the sensor is depleted from the implant side, the electric field is calculated using the formula $`E(z) = \frac{U_{bias} - U_{depl}}{d} + 2 \frac{U_{depl}}{d}\left( 1- \frac{z}{d} \right)`$, where d is the thickness of the sensor, and $`U_{depl}`$, $`U_{bias}`$ are the depletion and bias voltages, respectively. In case of a depletion from the back side, the electric field is calculated as $`E(z) = \frac{U_{bias} - U_{depl}}{d} + 2 \frac{U_{depl}}{d}\left( \frac{z}{d} \right)`$.
* For electric fields in the *INIT* or *APF* formats it parses a file containing an electric field map in the APF format or the legacy INIT format also used by the PixelAV software [@pixelav]. An example of a electric field in this format can be found in *etc/example_electric_field.init* in the repository. An explanation of the format is available in the source code of this module, a converter tool for electric fields from adaptive TCAD meshes is provided with the framework. Fields of different sizes can be used and mapped onto the pixel matrix using the `field_scale` parameter. By default, the module assumes the field represents a single pixel unit cell. If the field size and pixel pitch do not match, a warning is printed and the field is scaled to the pixel pitch.

The `depletion_depth` parameter can be used to control the thickness of the depleted region inside the sensor.
This can be useful for devices such as HV-CMOS sensors, where the typical depletion depth but not necessarily the full depletion voltage are know.
It should be noted that `depletion_voltage` and `depletion_depth` are mutually exclusive parameters and only one at a time can be specified.

Furthermore the module can produce a plot the electric field profile on an projection axis normal to the x,y or z-axis at a particular plane in the sensor.

### Parameters
* `model` : Type of the electric field model, either **linear**, **constant**, **init** or **apf**.
* `bias_voltage` : Voltage over the whole sensor thickness. Used to calculate the electric field if the *model* parameter is equal to **constant** or **linear**.
* `depletion_voltage` : Indicates the voltage at which the sensor is fully depleted. Used to calculate the electric field if the *model* parameter is equal to **linear**.
<<<<<<< HEAD
* `depletion_depth` : Thickness of the depleted region. Used for all electric fields. When using the depletion depth in **linear** mode, no depletion voltage can be specified.
* `file_name` : Location of file containing the electric field in the INIT or APF formats. Only used if the *model* parameter has the value **init** or **apf**.
=======
* `depletion_depth` : Thickness of the depleted region. Used for all electric fields. When using the depletion depth for the **linear** model, no depletion voltage can be specified.
* `deplete_from_implants` : Indicates whether the sensor is depleted from the implants or the back side for the **linear** model. Defaults to true (depletion from the implant side).
* `file_name` : Location of file containing the electric field in the INIT format. Only used if the *model* parameter has the value **init** or **apf**.
>>>>>>> ace7e913
* `field_scale` : Scale of the electric field in x- and y-direction. This parameter allows to use electric fields for fractions or multiple pixels. For example, an electric field calculated for a quarter pixel cell can be used by setting this parameter to `0.5 0.5` (half pitch in both directions) while a field calculated for four pixel cells in y and a single cell in x could be mapped to the pixel grid using `1 4`. Defaults to `1.0 1.0`. Only used if the *model* parameter has the value **init** or **apf**.
* `field_offset`: Offset of the field from the pixel edge in x- and y-direction. By default, the framework assumes that the provided electric field starts at the edge of the pixel, i.e. with an offset of `0.0`. With this parameter, the field can be shifted e.g. by half a pixel pitch to accommodate for fields which have been simulated starting from the pixel center. In this case, a parameter of `0.5 0.5` should be used. Only used if the *model* parameter has the value **init** or **apf**.
* `output_plots` : Determines if output plots should be generated. Disabled by default.
* `output_plots_steps` : Number of bins in both x- and y-direction in the 2D histogram used to plot the electric field in the detectors. Only used if `output_plots` is enabled.
* `output_plots_project` : Axis to project the 3D electric field on to create the 2D histogram. Either **x**, **y** or **z**. Only used if `output_plots` is enabled.
* `output_plots_projection_percentage` : Percentage on the projection axis to plot the electric field profile. For example if *output_plots_project* is **x** and this parameter is set to 0.5, the profile is plotted in the Y,Z-plane at the X-coordinate in the middle of the sensor. Default is 0.5.
* `output_plots_single_pixel`: Determines if the whole sensor has to be plotted or only a single pixel. Defaults to true (plotting a single pixel).

### Usage
An example to add a linear field with a bias voltage of -150 V and a full depletion voltage of -50 V to all the detectors, apart from the detector named 'dut' where a specific INIT field is added, is given below

```ini
[ElectricFieldReader]
model = "linear"
bias_voltage = -150V
depletion_voltage = -50V

[ElectricFieldReader]
name = "dut"
model = "init"
# Should point to the example electric field in the repositories etc directory
file_name = "example_electric_field.init"
```

[@pixelav]: https://cds.cern.ch/record/687440<|MERGE_RESOLUTION|>--- conflicted
+++ resolved
@@ -21,14 +21,9 @@
 * `model` : Type of the electric field model, either **linear**, **constant**, **init** or **apf**.
 * `bias_voltage` : Voltage over the whole sensor thickness. Used to calculate the electric field if the *model* parameter is equal to **constant** or **linear**.
 * `depletion_voltage` : Indicates the voltage at which the sensor is fully depleted. Used to calculate the electric field if the *model* parameter is equal to **linear**.
-<<<<<<< HEAD
-* `depletion_depth` : Thickness of the depleted region. Used for all electric fields. When using the depletion depth in **linear** mode, no depletion voltage can be specified.
-* `file_name` : Location of file containing the electric field in the INIT or APF formats. Only used if the *model* parameter has the value **init** or **apf**.
-=======
 * `depletion_depth` : Thickness of the depleted region. Used for all electric fields. When using the depletion depth for the **linear** model, no depletion voltage can be specified.
 * `deplete_from_implants` : Indicates whether the sensor is depleted from the implants or the back side for the **linear** model. Defaults to true (depletion from the implant side).
-* `file_name` : Location of file containing the electric field in the INIT format. Only used if the *model* parameter has the value **init** or **apf**.
->>>>>>> ace7e913
+* `file_name` : Location of file containing the electric field in the INIT or APF formats. Only used if the *model* parameter has the value **init** or **apf**.
 * `field_scale` : Scale of the electric field in x- and y-direction. This parameter allows to use electric fields for fractions or multiple pixels. For example, an electric field calculated for a quarter pixel cell can be used by setting this parameter to `0.5 0.5` (half pitch in both directions) while a field calculated for four pixel cells in y and a single cell in x could be mapped to the pixel grid using `1 4`. Defaults to `1.0 1.0`. Only used if the *model* parameter has the value **init** or **apf**.
 * `field_offset`: Offset of the field from the pixel edge in x- and y-direction. By default, the framework assumes that the provided electric field starts at the edge of the pixel, i.e. with an offset of `0.0`. With this parameter, the field can be shifted e.g. by half a pixel pitch to accommodate for fields which have been simulated starting from the pixel center. In this case, a parameter of `0.5 0.5` should be used. Only used if the *model* parameter has the value **init** or **apf**.
 * `output_plots` : Determines if output plots should be generated. Disabled by default.
