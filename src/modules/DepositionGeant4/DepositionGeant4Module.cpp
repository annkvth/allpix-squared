--- conflicted
+++ resolved
@@ -34,11 +34,7 @@
 using namespace allpix;
 
 DepositionGeant4Module::DepositionGeant4Module(Configuration config, Messenger* messenger, GeometryManager* geo_manager)
-<<<<<<< HEAD
-    : config_(std::move(config)), messenger_(messenger), geo_manager_(geo_manager), last_event_num_(1),
-=======
-    : Module(config), config_(std::move(config)), messenger_(messenger), geo_manager_(geo_manager),
->>>>>>> 1d17aae9
+    : Module(config), config_(std::move(config)), messenger_(messenger), geo_manager_(geo_manager), last_event_num_(1),
       run_manager_g4_(nullptr) {
     // create user limits for maximum step length in the sensor
     user_limits_ =
