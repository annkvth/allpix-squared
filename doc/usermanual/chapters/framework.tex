\chapter{Structure \& Components of the Framework}
\label{ch:framework}

This chapter details the technical implementation of the \apsq framework and is mostly intended to provide insight into the gearbox to potential developers and interested users.
The framework consists of the following four main components that together form \apsq:
\begin{enumerate}
\item \textbf{Core}: The core contains the internal logic to initialize the modules, provide the geometry, facilitate module communication and run the event sequence.
The core keeps its dependencies to a minimum (it only relies on ROOT) and remains independent from the other components as far as possible.
It is the main component discussed in this section.
\item \textbf{Modules}: A module is a set of methods which is executed as part of the simulation chain.
Modules are built as separate libraries and loaded dynamically on demand by the core.
The available modules and their parameters are discussed in detail in Chapter~\ref{ch:modules}.
\item \textbf{Objects}: Objects form the data passed between modules using the message framework provided by the core.
Modules can listen and bind to messages with objects they wish to receive.
Messages are identified by the object type they are carrying, but can also be renamed to allow the direction of data to specific modules, facilitating more sophisticated simulation setups.
Messages are intended to be read-only and a copy of the data should be made if a module wishes to change the data.
All objects are compiled into a separate library which is automatically linked to every module.
More information about the messaging system and the supported objects can be found in Section~\ref{sec:objects_messages}.
\item \textbf{Tools}: \apsq provides a set of header-only 'tools' that allow access to common logic shared by various modules.
Examples are the Runge-Kutta solver~\cite{fehlberg} implemented using the Eigen3 library and the set of template specializations for ROOT and Geant4 configurations.
More information about the tools can be found in Chapter~\ref{ch:additional_tools_resources}.
This set of tools is different from the set of core utilities the framework itself provides, which is part of the core and explained in Section~\ref{sec:logging_utilities}.
\end{enumerate}
Finally, \apsq provides an executable which instantiates the core of the framework, receives and distributes the configuration object and runs the simulation chain.

The chapter is structured as follows.
Section~\ref{sec:arch} provides an overview of the architectural design of the core and describes its interaction with the rest of the \apsq framework.
The different subcomponents such as configuration, modules and messages are discussed in Sections~\ref{sec:config_parameters}--\ref{sec:objects_messages}.
The chapter closes with a description of the available framework tools in Section~\ref{sec:logging_utilities}.
Some C++ code will be provided in the text, but readers not interested may skip the technical details.

\section{Architecture of the Core}
\label{sec:arch}
The core is constructed as a light-weight framework which provides various subsystems to the modules.
It contains the part of the software responsible for instantiating and running the modules from the supplied configuration file, and is structured around five subsystems, of which four are centered around a manager and the fifth contains a set of general utilities.
The systems provided are:
\begin{enumerate}
\item \textbf{Configuration}: The configuration subsystem provides a configuration object from which data can be retrieved or stored, together with a TOML-like~\cite{tomlgit} parser to read configuration files.
It also contains the \apsq configuration manager which provides access to the main configuration file and its sections.
It is used by the module manager system to find the required instantiations and access the global configuration.
More information is given in Section~\ref{sec:config_parameters}.
\item \textbf{Module}: The module subsystem contains the base class of all \apsq modules as well as the manager responsible for loading and executing the modules (using the configuration system).
This component is discussed in more detail in Section~\ref{sec:module_manager}.
\item \textbf{Geometry}: The geometry subsystem supplies helpers for the simulation geometry.
The manager instantiates all detectors from the detector configuration file.
A detector object contains the position and orientation linked to an instantiation of a particular detector model, itself containing all parameters describing the geometry of the detector.
More details about geometry and detector models is provided in Section~\ref{sec:models_geometry}.
\item \textbf{Messenger}: The messenger is responsible for sending objects from one module to another.
The messenger object is passed to every module and can be used to bind to messages to listen for.
Messages with objects are also dispatched through the messenger as described in Section~\ref{sec:objects_messages}.
\item \textbf{Utilities}: The framework provides a set of utilities for logging, file and directory access, and unit conversion.
An explanation on how to use of these utilities can be found in Section~\ref{sec:logging_utilities}.
A set of C++ exceptions is also provided in the utilities, which are inherited and extended by the other components.
Proper use of exceptions, together with logging information and reporting errors, makes the framework easier to use and debug.
A few notes about the use and structure of exceptions are provided in Section~\ref{sec:error_reporting_exceptions}.
\end{enumerate}

\section{Configuration and Parameters}
\label{sec:config_parameters}
Individual modules as well as the framework itself are configured through configuration files, which all follow the same format.
Explanations on how to use the various configuration files together with several examples have been provided in Section~\ref{sec:configuration_files}.

\subsection{File format}
\label{sec:config_file_format}
Throughout the framework, a simplified version of TOML~\cite{tomlgit} is used as standard format for configuration files.
The format is defined as follows:
\begin{enumerate}
\item All whitespace at the beginning or end of a line are stripped by the parser.
In the rest of this format specification the \textit{line} refers to the line with this whitespace stripped.
\item Empty lines are ignored.
\item Every non-empty line should start with either \texttt{\#}, \texttt{[} or an alphanumeric character.
Every other character should lead to an immediate parse error.
\item If the line starts with a hash character (\texttt{\#}), it is interpreted as comment and all other content on the same line is ignored.
\item If the line starts with an open square bracket (\texttt{[}), it indicates a section header (also known as configuration header).
The line should contain a string with alphanumeric characters and underscores, indicating the header name, followed by a closing square bracket (\texttt{]}), to end the header.
After any number of ignored whitespace characters there could be a \texttt{\#} character.
If this is the case, the rest of the line is handled as specified in point~3.
Otherwise there should not be any other character (except the whitespace) on the line.
Any line that does not comply to these specifications should lead to an immediate parse error.
Multiple section headers with the same name are allowed.
All key-value pairs following this section header are part of this section until a new section header is started.
\item If the line starts with an alphanumeric character, the line should indicate a key-value pair.
The beginning of the line should contain a string of alphabetic characters, numbers, dots (\texttt{.}), colons (\texttt{\:}) and underscores (\texttt{\_}), but it may only start with an alphanumeric character.
This string indicates the 'key'.
After an optional number of ignored whitespace, the key should be followed by an equality sign (\texttt{$=$}).
Any text between the \texttt{$=$} and the first \texttt{\#} character not enclosed within a pair of single or double quotes (\texttt{'} or \texttt{"}) is known as the non-stripped string.
Any character after the \texttt{\#} is handled as specified in point 3.
If the line does not contain any non-enclosed \texttt{\#} character, the value ends at the end of the line instead.
The 'value' of the key-value pair is the non-stripped string with all whitespace in front and at the end stripped.
The value may not be empty.
Any line that does not comply to these specifications should lead to an immediate parse error.
\item The value may consist of multiple nested dimensions which are grouped by pairs of square brackets (\texttt{[} and \texttt{]}).
The number of square brackets should be properly balanced, otherwise an error is raised.
Square brackets which should not be used for grouping should be enclosed in quotation marks.
Every dimension is split at every whitespace sequence and comma character (\texttt{,}) not enclosed in quotation marks.
Implicit square brackets are added to the begin and end of the value, if these are not explicitly added.
A few situations require explicit addition of outer brackets such as matrices with only one column element, i.e. with dimension 1xN.
\item The sections of the value which are interpreted as separate entities are named elements.
For a single value the element is on the zeroth dimension, for arrays on the first dimension and for matrices on the second dimension.
Elements can be forced by using quotation marks, either single or double quotes (\texttt{'} or \texttt{"}).
The number of both types of quotation marks should be properly balanced, otherwise an error is raised.
The conversion to the elements to the actual type is performed when accessing the value.
\item All key-value pairs defined before the first section header are part of a zero-length empty section header.
\end{enumerate}

\subsection{Accessing parameters}
\label{sec:accessing_parameters}
Values are accessed via the configuration object.
In the following example, the key is a string called \parameter{key}, the object is named \parameter{config} and the type \parameter{TYPE} is a valid C++ type the value should represent.
The values can be accessed via the following methods:
\begin{minted}[frame=single,framesep=3pt,breaklines=true,tabsize=2,linenos]{c++}
// Returns true if the key exists and false otherwise
config.has("key")
// Returns the number of keys found from the provided initializer list:
config.count({"key1", "key2", "key3"});
// Returns the value in the given type, throws an exception if not existing or a conversion to TYPE is not possible
config.get<TYPE>("key")
// Returns the value in the given type or the provided default value if it does not exist
config.get<TYPE>("key", default_value)
// Returns an array of elements of the given type
config.getArray<TYPE>("key")
// Returns a matrix: an array of arrays of elements of the given type
config.getMatrix<TYPE>("key")
// Returns an absolute (canonical if it should exist) path to a file
config.getPath("key", true /* check if path exists */)
// Return an array of absolute paths
config.getPathArray("key", false /* do not check if paths exists */)
// Returns the value as literal text including possible quotation marks
config.getText("key")
// Set the value of key to the default value if the key is not defined
config.setDefault("key", default_value)
// Set the value of the key to the default array if key is not defined
config.setDefaultArray<TYPE>("key", vector_of_default_values)
// Create an alias named new_key for the already existing old_key or throws an exception if the old_key does not exist
config.setAlias("new_key", "old_key")
\end{minted}

Conversions to the requested type are using the \parameter{from_string} and \parameter{to_string} methods provided by the string utility library described in Section~\ref{sec:string_utilities}.
These conversions largely follow standard C++ parsing, with one important exception.
If (and only if) the value is retrieved as a C/C++ string and the string is fully enclosed by a pair of \texttt{"} characters, these are stripped before returning the value.
Strings can thus also be provided with or without quotation marks.

\begin{warning}
    It should be noted that a conversion from string to the requested type is a comparatively heavy operation.
    For performance-critical sections of the code, one should consider fetching the configuration value once and caching it in a local variable.
\end{warning}

\section{Modules and the Module Manager}
\label{sec:module_manager}
\apsq is a modular framework and one of the core ideas is to partition functionality in independent modules which can be inserted or removed as required.
These modules are located in the subdirectory \textit{src/modules/} of the repository, with the name of the directory the unique name of the module.
The suggested naming scheme is CamelCase, thus an example module name would be \textit{GenericPropagation}.
There are two different kind of modules which can be defined:
\begin{itemize}
    \item \textbf{Unique}: Modules for which a single instance runs, irrespective of the number of detectors.
    \item \textbf{Detector}: Modules which are concerned with only a single detector at a time.
    These are then replicated for all required detectors.
\end{itemize}
The type of module determines the constructor used, the internal unique name and the supported configuration parameters.
For more details about the instantiation logic for the different types of modules, see Section~\ref{sec:module_instantiation}.

<<<<<<< HEAD
\subsection{Files of a Module}
\label{sec:module_files}
Every module directory should at minimum contain the following documents (with \texttt{ModuleName} replaced by the name of the module):
\begin{itemize}
\item \textbf{CMakeLists.txt}: The build script to load the dependencies and define the source files of the library.
\item \textbf{README.md}: Full documentation of the module.
\item \textbf{\textit{ModuleName}Module.hpp}: The header file of the module.
\item \textbf{\textit{ModuleName}Module.cpp}: The implementation file of the module.
\end{itemize}
These files are discussed in more detail below.
By default, all modules added to the \textit{src/modules/} directory will be built automatically by CMake.
If a module depends on additional packages which not every user may have installed, one can consider adding the following line to the top of the module's \textit{CMakeLists.txt}:
\begin{minted}[frame=single,framesep=3pt,breaklines=true,tabsize=2,linenos]{cmake}
ALLPIX_ENABLE_DEFAULT(OFF)
\end{minted}

General guidelines and instructions for implementing new modules are provided in Section~\ref{sec:building_new_module}.

\paragraph{CMakeLists.txt}
Contains the build description of the module with the following components:
\begin{enumerate}
\item On the first line either \parameter{ALLPIX_DETECTOR_MODULE(MODULE_NAME)} or \parameter{ALLPIX_UNIQUE_MODULE(MODULE_NAME)} depending on the type of module defined.
The internal name of the module is automatically saved in the variable \parameter{${MODULE_NAME}} which should be used as an argument to other functions.
Another name can be used by overwriting the variable content, but in the examples below, \parameter{${MODULE_NAME}} is used exclusively and is the preferred method of implementation.
\item The following lines should contain the logic to load possible dependencies of the module (below is an example to load Geant4).
Only ROOT is automatically included and linked to the module.
\item A line with \texttt{\textbf{ALLPIX\_MODULE\_SOURCES(\$\{MODULE\_NAME\} \textit{sources})}} defines the module source files. Here, \texttt{sources} should be replaced by a list of all source files relevant to this module.
\item Possible lines to include additional directories and to link libraries for dependencies loaded earlier.
\item A line containing \parameter{ALLPIX_MODULE_INSTALL(${MODULE_NAME})} to set up the required target for the module to be installed to.
\end{enumerate}

A simple CMakeLists.txt for a module named \parameter{Test} which requires Geant4 is provided below as an example.
\vspace{5pt}

\begin{minted}[frame=single,framesep=3pt,breaklines=true,tabsize=2,linenos]{cmake}
# Define module and save name to MODULE_NAME
# Replace by ALLPIX_DETECTOR_MODULE(MODULE_NAME) to define a detector module
ALLPIX_UNIQUE_MODULE(MODULE_NAME)

# Load Geant4
FIND_PACKAGE(Geant4)
IF(NOT Geant4_FOUND)
    MESSAGE(FATAL_ERROR "Could not find Geant4, make sure to source the Geant4 environment\n$ source YOUR_GEANT4_DIR/bin/geant4.sh")
ENDIF()

# Add the sources for this module
ALLPIX_MODULE_SOURCES(${MODULE_NAME}
    TestModule.cpp
)

# Add Geant4 to the include directories
TARGET_INCLUDE_DIRECTORIES(${MODULE_NAME} SYSTEM PRIVATE ${Geant4_INCLUDE_DIRS})

# Link the Geant4 libraries to the module library
TARGET_LINK_LIBRARIES(${MODULE_NAME} ${Geant4_LIBRARIES})

# Provide standard install target
ALLPIX_MODULE_INSTALL(${MODULE_NAME})
\end{minted}

\paragraph{README.md}
The \file{README.md} serves as the documentation for the module and should be written in Markdown format~\cite{markdown}.
It is automatically converted to \LaTeX using Pandoc~\cite{pandoc} and included in the user manual in Chapter~\ref{ch:modules}.
By documenting the module functionality in Markdown, the information is also viewable with a web browser in the repository within the module sub-folder.

The \file{README.md} should follow the structure indicated in the \file{README.md} file of the \parameter{DummyModule} in \dir{src/modules/Dummy}, and should contain at least the following sections:
\begin{itemize}
\item The H1-size header with the name of the module and at least the following required elements: the \textbf{Maintainer} and the \textbf{Status} of the module.
If the module is working and well-tested, the status of the module should be \textit{Functional}.
By default, new modules are given the status \textbf{Immature}.
The maintainer should mention the full name of the module maintainer, with their email address in parentheses.
A minimal header is therefore:
\begin{verbatim}
# ModuleName
Maintainer: Example Author (<example@example.org>)
Status: Functional
\end{verbatim}
In addition, the \textbf{Input} and \textbf{Output} objects to be received and dispatched by the module should be mentioned.
\item An H3-size section named \textbf{Description}, containing a short description of the module.
\item An H3-size section named \textbf{Parameters}, with all available configuration parameters of the module.
The parameters should be briefly explained in an itemised list with the name of the parameter set as an inline code block.
\item An H3-size section with the title \textbf{Usage} which should contain at least one simple example of a valid configuration for the module.
\end{itemize}

\paragraph{\texttt{ModuleName}Module.hpp and \texttt{ModuleName}Module.cpp}
All modules should consist of both a header file and a source file.
In the header file, the module is defined together with all of its methods.
Brief Doxygen documentation should be added to explain what each method does.
The source file should provide the implementation of every method and also its more detailed Doxygen documentation.
Methods should only be declared in the header and defined in the source file in order to keep the interface clean.

\subsection{Module structure}
\label{sec:module_structure}
All modules must inherit from the \texttt{Module} base class, which can be found in \textit{src/core/module/Module.hpp}.
The module base class provides two base constructors, a few convenient methods and several methods which the user is required to override.
Each module should provide a constructor using the fixed set of arguments defined by the framework; this particular constructor is always called during by the module instantiation logic.
These arguments for the constructor differ for unique and detector modules.

For unique modules, the constructor for a \texttt{TestModule} should be:
\begin{minted}[frame=single,framesep=3pt,breaklines=true,tabsize=2,linenos]{c++}
TestModule(Configuration& config, Messenger* messenger, GeometryManager* geo_manager): Module(config) {}
\end{minted}

\begin{warning}
    If a module reads from an input file or writes to an output file, the module should instead inherit from \texttt{ReaderModule} or \texttt{WriterModule} instead, respectively.
    This is required so that events are read from/written to file in the same order.
\end{warning}

For detector modules, the first two arguments are the same, but the last argument is a \texttt{std::shared\_ptr} to the linked detector.
It should always forward this detector to the base class together with the configuration object.
Thus, the constructor of a detector module is:
\begin{minted}[frame=single,framesep=3pt,breaklines=true,tabsize=2,linenos]{c++}
TestModule(Configuration& config, Messenger* messenger, std::shared_ptr<Detector> detector): Module(config, std::move(detector)) {}
\end{minted}

The pointer to a Messenger can be used to bind variables to receive messages as explained in Section~\ref{sec:objects_messages}.
The constructor should be used to bind required messages, set configuration defaults and to throw exceptions in case of failures.
Unique modules can access the GeometryManager to fetch all detector descriptions, while detector modules directly receive a link to their respective detector.

In addition to the constructor, each module can override the following methods:
\begin{itemize}
\item \parameter{init(uint64_t random_seed)}: Called after loading and constructing all modules and before starting the event loop, with a random seed.
This method can for example be used to initialize histograms.
\item \parameter{run(Event* event)}: Called for every event in the simulation, with the event instance.
An exception should be thrown for serious errors, otherwise a warning should be logged.
\item \parameter{finalize()}: Called after processing all events in the run and before destructing the module.
Typically used to save the output data (like histograms).
Any exceptions should be thrown from here instead of the destructor.
\end{itemize}

If necessary, modules can also access the ConfigurationManager directly in order to obtain configuration information from other module instances or other modules in the framework using the \parameter{getConfigManager()} call.
This allows to retrieve and e.g. store the configuration actually used for the simulation alongside the data.

=======
>>>>>>> f9c253eb
\subsection{Module instantiation}
\label{sec:module_instantiation}
Modules are dynamically loaded and instantiated by the Module Manager.
They are constructed, initialized, executed and finalized in the linear order in which they are defined in the configuration file; for this reason the configuration file should follow the order of the real process.
For each section in the main configuration file (see~\ref{sec:config_parameters} for more details), a corresponding library is searched for which contains the module (the exception being the global framework section).
Module libraries are always named following the scheme \textbf{libAllpixModule\texttt{ModuleName}}, reflecting the \texttt{ModuleName} configured via CMake.
The module search order is as follows:
\begin{enumerate}
\item Modules already loaded before from an earlier section header
\item All directories in the global configuration parameter \parameter{library_directories} in the provided order, if this parameter exists.
\item \item The internal library paths of the executable, that should automatically point to the libraries that are built and installed together with the executable.
These library paths are stored in \dir{RPATH} on Linux, see the next point for more information.
\item The other standard locations to search for libraries depending on the operating system.
Details about the procedure Linux follows can be found in~\cite{linuxld}.
\end{enumerate}

If the loading of the module library is successful, the module is checked to determine if it is a unique or detector module.
As a single module may be called multiple times in the configuration, with overlapping requirements (such as a module which runs on all detectors of a given type, followed by the same module but with different parameters for one specific detector, also of this type) the Module Manager must establish which instantiations to keep and which to discard.
The instantiation logic determines a unique name and priority, where a lower number indicates a higher priority, for every instantiation.
The name and priority for the instantiation are determined differently for the two types of modules:
\begin{itemize}
\item \textbf{Unique}: Combination of the name of the module and the \parameter{input} and \parameter{output} parameter (both defaulting to an empty string).
The priority is always zero.
\item \textbf{Detector}: Combination of the name of the module, the \parameter{input} and \parameter{output} parameter (both defaulting to an empty string) and the name of detector this module is executed for.
If the name of the detector is specified directly by the \parameter{name} parameter, the priority is \emph{high}.
If the detector is only matched by the \parameter{type} parameter, the priority is \emph{medium}.
If the \parameter{name} and \parameter{type} are both unspecified and the module is instantiated for all detectors, the priority is \emph{low}.
\end{itemize}
In the end, only a single instance for every unique name is allowed.
If there are multiple instantiations with the same unique name, the instantiation with the highest priority is kept.
If multiple instantiations with the same unique name and the same priority exist, an exception is raised.

\subsection{Parallel execution of events}
\label{sec:multithreading}
The framework has experimental support for running several events in parallel.
A significant speed improvement can be achieved if the used modules' \texttt{run()}-functions do not modify shared member fields.

The framework allows to parallelize the execution of the same module for multiple events if the module is not a reader of writer.
If not, a module is run for a single event as a time.
To yield the same output files between two simulations with the same configuration, reader and writer modules are never run concurrently, and are run in-order.

For a more detailed look into the multithreading approach of \apsq, refer to Section~\ref{sec:multithreading_approach}.

\section{Geometry and Detectors}
\label{sec:models_geometry}
Simulations are frequently performed for a set of different detectors (such as a beam telescope and a device under test).
All of these individual detectors together form what \apsq defines as the geometry.
Each detector has a set of properties attached to it:
\begin{itemize}
\item A unique detector \parameter{name} to refer to the detector in the configuration.
\item The \parameter{position} in the world frame.
This is the position of the geometric center of the sensitive device (sensor) given in world coordinates as X, Y and Z as defined in Section~\ref{sec:coordinate_systems} (note that any additional components like the chip and possible support layers are ignored when determining the geometric center).
\item An \parameter{orientation_mode} that determines the way that the orientation is applied.
This can be either \texttt{xyz}, \texttt{zyx} or \texttt{zxz}, where \textbf{\texttt{xyz} is used as default if the parameter is not specified}. Three angles are expected as input, which should always be provided in the order in which they are applied.
\begin{itemize}
    \item The \texttt{xyz} option uses extrinsic Euler angles to apply a rotation around the global $X$ axis, followed by a rotation around the global $Y$ axis and finally a rotation around the global $Z$ axis.
    \item The \texttt{zyx} option uses the \textbf{extrinsic Z-Y-X convention} for Euler angles, also known as Pitch-Roll-Yaw or 321 convention. The rotation is represented by three angles describing first a rotation of an angle $\phi$ (yaw) about the $Z$ axis, followed by a rotation of an angle $\theta$ (pitch) about the initial $Y$ axis, followed by a third rotation of an angle $\psi$ (roll) about the initial $X$ axis.
    \item The \texttt{zxz} uses the \textbf{extrinsic Z-X-Z convention} for Euler angles instead. This option is also known as the 3-1-3 or the "x-convention" and the most widely used definition of Euler angles~\cite{eulerangles}.
\end{itemize}
\begin{warning}
It is highly recommended to always explicitly state the orientation mode instead of relying on the default configuration.
\end{warning}

\item The \parameter{orientation} to specify the Euler angles in logical order (e.g. first $X$, then $Y$, then $Z$ for the \texttt{xyz} method), interpreted using the method above (or with the \texttt{xyz} method if the \parameter{orientation_mode} is not specified). An example for three Euler angles would be
\begin{minted}[frame=single,framesep=3pt,breaklines=true,tabsize=2,linenos]{ini}
orientation_mode = "zyx"
orientation = 45deg 10deg 12deg
\end{minted}
which describes the rotation of \SI{45}{\degree} around the $Z$ axis, followed by a \SI{10}{\degree} rotation around the initial $Y$ axis, and finally a rotation of \SI{12}{\degree} around the initial $X$ axis.
\begin{warning}
All supported rotations are extrinsic active rotations, i.e. the vector itself is rotated, not the coordinate system. All angles in configuration files should be specified in the order they will be applied.
\end{warning}

\item A \parameter{type} parameter describing the detector model, for example \emph{timepix} or \emph{mimosa26}.
These models define the geometry and parameters of the detector.
Multiple detectors can share the same model, several of which are shipped ready-to-use with the framework.
\item An optional parameter \parameter{alignment_precision_position} to specify the alignment precision along the three global axes as described in Section~\ref{sec:detector_config}.
\item An optional parameter \parameter{alignment_precision_orientation} for the alignment precision in the three rotation angles as described in Section~\ref{sec:detector_config}.
\item An optional \textbf{electric field} in the sensitive device.
An electric field can be added to a detector by a special module as demonstrated in Section~\ref{sec:module_electric_field}.
\end{itemize}
The detector configuration is provided in the detector configuration file as explained in Section~\ref{sec:detector_config}.

\subsection{Coordinate systems}
\label{sec:coordinate_systems}

Local coordinate systems for each detector and a global frame of reference for the full setup are defined.
The global coordinate system is chosen as a right-handed Cartesian system, and the rotations of individual devices are performed around the geometrical center of their sensor.

Local coordinate systems for the detectors are also right-handed Cartesian systems, with the x- and y-axes defining the sensor plane.
The origin of this coordinate system is the center of the lower left pixel in the grid, i.e.\ the pixel with indices (0,0).
This simplifies calculations in the local coordinate system as all positions can either be stated in absolute numbers or in fractions of the pixel pitch.

A sketch of the actual coordinate transformations performed, including the order of transformations, is provided in Figure~\ref{fig:transformations}. The global coordinate system used for tracking of particles through detetector setup is shown on the left side, while the local coordinate system used to describe the individual sensors is located at the right.

\begin{figure}[tbp]
  \center
  \input{tikz/transformations}
  \caption{Coordinate transoformations from global to local and revers. The first row shows the detector positions in the repective coordinate systems in top view, the second row in side view.}
  \label{fig:transformations}
\end{figure}

\subsection{Changing and accessing the geometry}
The geometry is needed at a very early stage because it determines the number of detector module instantiations as explained in Section~\ref{sec:module_instantiation}.
The procedure of finding and loading the appropriate detector models is explained in more detail in Section~\ref{sec:detector_models}.

The geometry is directly added from the detector configuration file described in Section~\ref{sec:detector_config}.
The geometry manager parses this file on construction, and the detector models are loaded and linked later during geometry closing as described above.
It is also possible to add additional models and detectors directly using \parameter{addModel} and \parameter{addDetector} (before the geometry is closed).
Furthermore it is possible to add additional points which should be part of the world geometry using \parameter{addPoint}.
This can for example be used to add the beam source to the world geometry.

The detectors and models can be accessed by name and type through the geometry manager using \parameter{getDetector} and \parameter{getModel}, respectively.
All detectors can be fetched at once using the \parameter{getDetectors} method.
If the module is a detector-specific module its related Detector can be accessed through the \parameter{getDetector} method of the module base class instead (returns a null pointer for unique modules) as follows:
\begin{minted}[frame=single,framesep=3pt,breaklines=true,tabsize=2,linenos]{c++}
void run(unsigned int event_id) {
    // Returns the linked detector
    std::shared_ptr<Detector> detector = this->getDetector();
}
\end{minted}

\subsection{Detector models}
\label{sec:detector_models}
Different types of detector models are available and distributed together with the framework: these models use the configuration format introduced in Section~\ref{sec:config_file_format} and can be found in the \textit{models} directory of the repository.
Every model extends from the \texttt{DetectorModel} base class, which defines the minimum required parameters of a detector model within the framework.
The coordinates place the detector in the global coordinate system, with the reference point taken as the geometric center of the active matrix.
This is defined by the number of pixels in the sensor in both the x- and y-direction, and together with the pitch of the individual pixels the total size of the pixel matrix is determined.
Outside the active matrix, the sensor can feature excess material in all directions in the x-y-plane.
A detector of base class type does not feature a separate readout chip, thus only the thickness of an additional, inactive silicon layer can be specified.
Derived models allow for separate readout chips, optionally connected with bump bonds.

The base detector model can be extended to provide more detailed geometries.
Currently implemented derived models are the \texttt{MonolithicPixelDetectorModel}, which describes a monolithic detector with all electronics directly implemented in the same silicon wafer as the sensor, and the \texttt{HybridPixelDetectorModel}, which in addition to the features described above also includes a separate readout chip with configurable size and bump bonds between the sensor and readout chip.

\nlparagraph{Detector model parameters}
Models are defined in configuration files which are used to instantiate the actual model classes; these files contain various types of parameters, some of which are required for all models while others are optional or only supported by certain model types.
For more details on how to add and use a new detector model, Section~\ref{sec:adding_detector_model} should be consulted.

The set of base parameters supported by every model is provided below.
These parameters should be given at the top of the file before the start of any sub-sections.
\begin{itemize}
\item \parameter{type}: A required parameter describing the type of the model.
At the moment either \parameter{monolithic} or \parameter{hybrid}.
This value determines the supported parameters as discussed later.
\item \parameter{number_of_pixels}: The number of pixels in the 2D pixel matrix.
Determines the base size of the sensor together with the \parameter{pixel_size} parameter below.
\item \parameter{pixel_size}: The pitch of a single pixel in the pixel matrix.
Provided as 2D parameter in the x-y-plane.
This parameter is required for all models.
\item \parameter{implant_size}: The size of the collection diode implant in each pixel of the matrix.
Provided as 2D parameter in the x-y-plane.
This parameter is optional, the implant size defaults to the pixel pitch if not specified otherwise.
\item \parameter{sensor_thickness}: Thickness of the active area of the detector model containing the individual pixels.
This parameter is required for all models.
\item \texttt{\textbf{sensor\_excess\_\textit{direction}}}: With direction either \parameter{top}, \parameter{bottom}, \parameter{right} or \parameter{left}, where the top, bottom, right and left direction are the positive y-axis, the negative y-axis, the positive x-axis and the negative x-axis, respectively.
Specifies the extra material added to the sensor outside the active pixel matrix in the given direction.
\item \parameter{sensor_excess}: Fallback for the excess width of the sensor in all four directions (top, bottom, right and left).
Used if the specialized parameters described below are not given.
Defaults to zero, thus having a sensor size equal to the number of pixels times the pixel pitch.
\item \parameter{chip_thickness}: Thickness of the readout chip, placed next to the sensor.
\end{itemize}

The base parameters described above are the only set of parameters supported by the \textbf{monolithic} model. For this model, the \parameter{chip_thickness} parameter represents the first few micrometers of silicon which contain the chip circuitry and are shielded from the bias voltage and thus do not contribute to the signal formation.

The \textbf{hybrid} model adds bump bonds between the chip and sensor while automatically making sure the chip and support layers are shifted appropriately.
Furthermore, it allows the user to specify the chip dimensions independently from the sensor size, as the readout chip is treated as a separate entity.
The additional parameters for the \textbf{hybrid} model are as follows:
\begin{itemize}
\item \texttt{\textbf{chip\_excess\_\textit{direction}}}: With direction either \parameter{top}, \parameter{bottom}, \parameter{right} or \parameter{left}.
The chip excess in the specific direction, similar to the \texttt{\textbf{sensor\_excess\_\textit{direction}}} parameter described above.
\item \parameter{chip_excess}: Fallback for the excess width of the chip, defaults to zero and thus to a chip size equal to the dimensions of the pixel matrix.
See the \parameter{sensor_excess} parameter above.
\item \parameter{bump_height}: Height of the bump bonds (the separation distance between the chip and the sensor)
\item \parameter{bump_sphere_radius}: The individual bump bonds are simulated as union solids of a sphere and a cylinder.
This parameter sets the radius of the sphere to use.
\item \parameter{bump_cylinder_radius}: The radius of the cylinder part of the bump.
The height of the cylinder is determined by the \parameter{bump_height} parameter.
\item \parameter{bump_offset}: A 2D offset of the grid of bumps.
The individual bumps are by default positioned at the center of each single pixel in the grid.
\end{itemize}


\nlparagraph{Support Layers}
\label{sec:support_layers}
In addition to the active layer, multiple layers of support material can be added to the detector description.
It is possible to place support layers at arbitrary positions relative to the sensor, while the default position is behind the readout chip (or inactive silicon layer).
The support material can be chosen from a set of predefined materials, including PCB and Kapton.

Every support layer should be defined in its own section headed with the name \texttt{[support]}.
By default, no support layers are added.
Support layers allow for the following parameters.
\begin{itemize}
\item \parameter{size}: Size of the support in 2D (the thickness is given separately below).
This parameter is required for all support layers.
\item \parameter{thickness}: Thickness of the support layers.
This parameter is required for all support layers.
\item \parameter{location}: Location of the support layer.
Either \textit{sensor} to attach it to the sensor (opposite to the readout chip/inactive silicon layer), \textit{chip} to add the support layer behind the chip/inactive layer or \textit{absolute} to specify the offset in the z-direction manually.
Defaults to \textit{chip} if not specified.
If the parameter is equal to \textit{sensor} or \textit{chip}, the support layers are stacked in the respective direction when multiple layers of support are specified.
\item \parameter{offset}: If the parameter \parameter{location} is equal to \textit{sensor} or \textit{chip}, an optional 2D offset can be specified using this parameter, the offset in the z-direction is then automatically determined.
These support layers are by default centered around the middle of the pixel matrix (the rotation center of the model).
If the \texttt{location} is set to \textit{absolute}, the offset is a required parameter and should be provided as a 3D vector with respect to the center of the model (thus the center of the active sensor).
Care should be taken to ensure that these support layers and the rest of the model do not overlap.
\item \parameter{hole_size}: Adds an optional cut-out hole to the support with the 2D size provided.
The hole always cuts through the full support thickness.
No hole will be added if this parameter is not present.
\item \parameter{hole_offset}: If present, the hole is by default placed at the center of the support layer.
A 2D offset with respect to its default position can be specified using this parameter.
\item \texttt{material}: Material of the support. \apsq does not provide a set of materials to choose from; it is up to the modules using this parameter to implement the materials such that they can use it.
Chapter~\ref{ch:modules} provides details about the materials supported by the geometry builder module (\parameter{GeometryBuilderGeant4}).
\todo{This should be standardized...}
\end{itemize}

\nlparagraph{Accessing specific detector models within the framework}
Some modules are written to act on only a particular type of detector model.
In order to ensure that a specific detector model has been used, the model should be downcast: the downcast returns a null pointer if the class is not of the appropriate type.
An example for fetching a \texttt{HybridPixelDetectorModel} would thus be:
\begin{minted}[frame=single,framesep=3pt,breaklines=true,tabsize=2,linenos]{c++}
// "detector" is a pointer to a Detector object
auto model = detector->getModel();
auto hybrid_model = std::dynamic_pointer_cast<HybridPixelDetectorModel>(model);
if(hybrid_model != nullptr) {
    // The model of this Detector is a HybridPixelDetectorModel
}
\end{minted}

\nlparagraph{Specializing detector models}
A detector model contains default values for all parameters.
Some parameters like the sensor thickness can however vary between different detectors of the same model.
To allow for easy adjustment of these parameters, models can be specialized in the detector configuration file introduced in~\ref{sec:detector_config}.
All model parameters, except the type parameter and the support layers, can be changed by adding a parameter with the exact same key and the updated value to the detector configuration.
The framework will then automatically create a copy of this model with the requested change.

\begin{warning}
Before re-implementing models, it should be checked if the desired change can be achieved using the detector model specialization. For most cases this provides a quick and flexible way to adapt detectors to different needs and setups (for example, detectors with different sensor thicknesses).
\end{warning}

\nlparagraph{Search order for models}
To support different detector models and storage locations, the framework searches different paths for model files in the following order:
\begin{enumerate}
\item If defined, the paths provided in the global \parameter{model_paths} parameter are searched first.
Files are read and parsed directly.
If the path is a directory, all files in the directory are added (without recursing into subdirectories).
\item The location where the models are installed to (refer to the description of the \parameter{MODEL_DIRECTORY} variable in Section~\ref{sec:cmake_config}).
\item The standard data paths on the system as given by the environmental variable \parameter{$XDG_DATA_DIRS} with ``\project/models'' appended.
The \parameter{$XDG_DATA_DIRS} variable defaults to \textit{/usr/local/share/} (thus effectively \textit{/usr/local/share/\project/models}) followed by \textit{/usr/share/} (effectively \textit{/usr/share/\project/models}).
\end{enumerate}

\section{Passing Objects using Messages}
\label{sec:objects_messages}
Communication between modules is performed by the exchange of messages.
Messages are templated instantiations of the \parameter{Message} class carrying a vector of objects.
The list of objects available in the \apsq objects library are discussed in Chapter~\ref{ch:objects}.
The messaging system has a dispatching mechanism to send messages and a receiving part that fetches incoming messages.

The dispatching module can specify an optional name for the messages, but modules should normally not specify this name directly.
If the name is not given (or equal to \texttt{-}) the \parameter{output} parameter of the module is used to determine the name of the message, defaulting to an empty string.
Dispatching messages to their receivers is then performed following these rules:
\begin{enumerate}
    \item The receiving module will \underline{only} receive a message if it has the exact same type as the message dispatched (thus carrying the same objects).
    If the receiver is however listening to the \parameter{BaseMessage} type which does not specify the type of objects it is carrying, it will instead receive all dispatched messages.
    \item The receiving module will \underline{only} receive messages with the exact name it is listening for.
    The module uses the \parameter{input} parameter to determine which message names it should listen for; if the \parameter{input} parameter is equal to \texttt{*} the module will listen to all messages.
    Each module by default listens to messages with no name specified (thus receiving the messages of dispatching modules without output name specified).
    \item If the receiving module is a detector module, it will \underline{only} receive messages bound to that specific detector \underline{or} messages that are not bound to any detector.
\end{enumerate}

An example of how to dispatch a message containing an array of \parameter{Object} types bound to a detector named \texttt{dut} is provided below.
As usual, the message is dispatched at the end of the \parameter{run()} function of the module.
\begin{minted}[frame=single,framesep=3pt,breaklines=true,tabsize=2,linenos]{c++}
void run(Event* event) const {
    std::vector<Object> data;
    // ..fill the data vector with objects ...

    // The message is dispatched only for the module's detector, stored in "detector_"
    auto message = std::make_shared<Message<Object>>(data, detector_);

    // Send the message using the Messenger object
    event->dispatchMessage(event_id, this, message);
}
\end{minted}

\subsection{Methods to process messages}
The message system has multiple methods to process received messages.
The first two are the most common methods and the third should be avoided in almost every instance.
\begin{enumerate}
\item Bind a \textbf{single message}.
This should usually be the preferred method, where a module expects only a single message to arrive per event containing the list of all relevant objects.
The following example binds to a message containing an array of objects and is placed in the constructor of a detector-type \parameter{TestModule}:
\begin{minted}[frame=single,framesep=3pt,breaklines=true,tabsize=2,linenos]{c++}
TestModule(Configuration&, Messenger* messenger, std::shared_ptr<Detector>) {
    // Subscribe to a single message, with no special messenger flags
    messenger->bindSingle<TestModule, Message<Object>, MsgFlags::NONE>(this);,
}
\end{minted}
\item Bind a \textbf{set of messages}.
This method should be used if the module can (and expects to) receive the same message multiple times (possibly because it wants to receive the same type of message for all detectors).
An example to bind multiple messages containing an array of objects in the constructor of a unique-type \parameter{TestModule} would be:
\begin{minted}[frame=single,framesep=3pt,breaklines=true,tabsize=2,linenos]{c++}
TestModule(Configuration&, Messenger* messenger, GeometryManager* geo_manager) {
    // Subscribe to multiple messages, with no special messenger flags
    messenger->bindMulti<TestModule, Message<Object>, MsgFlags::NONE>(this);
}
\end{minted}
\item Listen to a particular message type and execute a \textbf{filter function} as soon as an object is received.
This can be used for more advanced strategies of retrieving messages, but the other methods should be preferred whenever possible.
The listening module should \underline{not} do any heavy work in the listening function as this is supposed to take place in the module \command{run} method instead.
The filter function should return a boolean, indicating whether the message is wanted or not.
Using a filter function can lead to unexpected behaviour because the function is executed during the run method of the dispatching module.
This means that logging is performed at the level of the dispatching module and that the listener method can be accessed from multiple threads if the dispatching module is parallelized.
Listening to a message containing an array of objects in a detector-specific \parameter{TestModule} could be performed as follows:
\begin{minted}[frame=single,framesep=3pt,breaklines=true,tabsize=2,linenos]{c++}
TestModule(Configuration&, Messenger* messenger, std::shared_ptr<Detector>) {
    messenger->registerFilter(this,
                              /* Pointer to the listener method */
                              &TestModule::listener,
                              /* No special message flags */
                              MsgFlags::NONE);
}
bool listener(std::shared_ptr<Message<Object>> message) const {
    // Decide if the message is wanted ...
}
\end{minted}
\end{enumerate}

\subsection{Message flags}
\label{sec:messageflags}
Flags can be added to the bind and listening methods which enable a particular behaviour of the framework.
\begin{itemize}
    \item \textbf{REQUIRED}: Specifies that this message is required during the event processing.
    If this particular message is not received before it is time to execute the module's run function, the execution of the method is automatically skipped by the framework for the current event.
    This can be used to ignore modules which cannot perform any action without received messages, for example charge carrier propagation without any deposited charge carriers.
    \item \parameter{ALLOW_OVERWRITE}: By default an exception is automatically raised if a single bound message is overwritten (thus receiving it multiple times instead of once).
    This flag prevents this behaviour.
    It can only be used for variables bound to a single message.
    \item \parameter{IGNORE_NAME}: If this flag is specified, the name of the dispatched message is not considered.
    Thus, the \parameter{input} parameter is ignored and forced to the value \texttt{*}.
\end{itemize}

\subsection{Persistency}
\label{ch:objects_persistency}
As objects may contain information relating to other objects, in particular for storing their corresponding Monte Carlo history (see Section~\ref{sec:objhistory}), objects are by default persistent until the end of each event. All messages are stored as shared pointers by the event from the modules which send them, and are released at the end of each event. If no other copies of the shared message pointer are created, then these will be subsequently deleted, including the objects stored therein. Where a module requires access to data from a previous event (such as to simulate the effects of pile-up etc.), local copies of the data objects must be created. Note that at the point of creating copies the corresponding history will be lost.


\section{Redirect Module Inputs and Outputs}
\label{sec:redirect_module_input_outputs}
In the \apsq framework, modules exchange messages typically based on their input and output message types and the detector type.
It is, however, possible to specify a name for the incoming and outgoing messages for every module in the simulation.
Modules will then only receive messages dispatched with the name provided and send named messages to other modules listening for messages with that specific name.
This enables running the same module several times for the same detector, e.g.\ to test different parameter settings.

The message output name of a module can be changed by setting the \parameter{output} parameter of the module to a unique value.
The output of this module is then not sent to modules without a configured input, because by default modules listens only to data without a name.
The \parameter{input} parameter of a particular receiving module should therefore be set to match the value of the \parameter{output} parameter.
In addition, it is permitted to set the \parameter{input} parameter to the special value \texttt{*} to indicate that the module should listen to all messages irrespective of their name.

An example of a configuration with two different settings for the digitisation module is shown below:
\begin{minted}[frame=single,framesep=3pt,breaklines=true,tabsize=2,linenos]{ini}
# Digitize the propagated charges with low noise levels
[DefaultDigitizer]
# Specify an output identifier
output = "low_noise"
# Low amount of noise added by the electronics
electronics_noise = 100e
# Default values are used for the other parameters

# Digitize the propagated charges with high noise levels
[DefaultDigitizer]
# Specify an output identifier
output = "high_noise"
# High amount of noise added by the electronics
electronics_noise = 500e
# Default values are used for the other parameters

# Save histogram for 'low_noise' digitized charges
[DetectorHistogrammer]
# Specify input identifier
input = "low_noise"

# Save histogram for 'high_noise' digitized charges
[DetectorHistogrammer]
# Specify input identifier
input = "high_noise"
\end{minted}

\todo{Maybe we need an option to split the modules}

\section{Logging and other Utilities}
\label{sec:logging_utilities}
The \apsq framework provides a set of utilities which improve the usability of the framework and extend the functionality provided by the C++ Standard Template Library (STL).
The former includes a flexible and easy-to-use logging system, introduced in Section~\ref{sec:logger} and an easy-to-use framework for units that supports converting arbitrary combinations of units to common base units which can  be used transparently throughout the framework, and which will be discussed in more detail in Section~\ref{sec:unit_system}.
The latter comprise tools which provide functionality the C++14 standard does not contain.
These utilities are used internally in the framework and are only shortly discussed in Section~\ref{sec:filesystem} (file system support) and Section~\ref{sec:string_utilities} (string utilities).

\subsection{Logging system}
\label{sec:logger}
The logging system is built to handle input/output in the same way as \texttt{std::cin} and \texttt{std::cout} do.
This approach is both very flexible and easy to read.
The system is globally configured, thus only one logger instance exists.
In order to send a message to the logging system at a level of \parameter{LEVEL}, the following can be used:
\begin{minted}[frame=single,framesep=3pt,breaklines=true,tabsize=2,linenos]{c++}
LOG(LEVEL) << "this is an example message with an integer and a double " << 1 << 2.0;
\end{minted}
A new line and carriage return is added at the end of every log message.
Multi-line log messages can also be used: the logging system will automatically align every new line under the previous message and will leave the header space empty on new lines.

The system also allows messages to be updated on the same line, for simple progressbar-like functionality.
It is enabled using the \parameter{LOG_PROCESS(LEVEL, IDENTIFIER)} command.
Here, the \parameter{IDENTIFIER} is a unique string identifying this output stream in order not to mix different progress reports.

If the output is a terminal screen the logging output will be coloured to make it easier to identify warnings and error messages.
This is disabled automatically for all non-terminal outputs.

More details about the logging levels and formats can be found in Section~\ref{sec:logging_verbosity}.

\subsection{Unit system}
\label{sec:unit_system}
Correctly handling units and conversions is of paramount importance.
Having a separate C++ type for every unit would however be too cumbersome for a lot of operations, therefore units are stored in standard C++ floating point types in a default unit which all code in the framework should use for calculations.
In configuration files, as well as for logging, it is however very useful to provide quantities in different units.

The unit system allows adding, retrieving, converting and displaying units.
It is a global system transparently used throughout the framework.
Examples of using the unit system are given below:
\begin{minted}[frame=single,framesep=3pt,breaklines=true,tabsize=2,linenos]{c++}
// Define the standard length unit and an auxiliary unit
Units::add("mm", 1);
Units::add("m", 1e3);
// Define the standard time unit
Units::add("ns", 1);
// Get the units given in m/ns in the defined framework unit (mm/ns)
Units::get(1, "m/ns");
// Get the framework unit (mm/ns) in m/ns
Units::convert(1, "m/ns");
// Return the unit in the best type (lowest number larger than one) as string.
// The input is in default units 2000mm/ns and the 'best' output is 2m/ns (string)
Units::display(2e3, {"mm/ns", "m/ns"});
\end{minted}

A description of the use of units in config files within \apsq was presented in Section~\ref{sec:config_values}.

\subsection{Internal utilities}
\label{sec:filesystem}
The \textbf{filesystem} utilities provide functions to convert relative to absolute canonical paths, to iterate through all files in a directory and to create new directories.
These functions should be replaced by the C++17 file system API~\cite{cppfilesystem} as soon as the framework minimum standard is updated to C++17.

\label{sec:string_utilities}
STL only provides string conversions for standard types using \texttt{std::stringstream} and \texttt{std::to\_string}, which do not allow parsing strings encapsulated in pairs of double quote (\texttt{"}) characters nor integrating different units.
Furthermore it does not provide wide flexibility to add custom conversions for other external types in either way.

The \apsq \texttt{to\_string} and \texttt{from\_string} methods provided by its \textbf{string utilities} do allow for these flexible conversions, and are extensively used in the configuration system.
Conversions of numeric types with a unit attached are automatically resolved using the unit system discussed above.
The string utilities also include trim and split strings functions missing in the STL.

Furthermore, the \apsq tool system contains extensions to allow automatic conversions for ROOT and Geant4 types as explained in Section~\ref{sec:root_and_geant4_utilities}.


\section{Error Reporting and Exceptions}
\label{sec:error_reporting_exceptions}
\apsq generally follows the principle of throwing exceptions in all cases where something is definitely wrong.
Exceptions are also thrown to signal errors in the user configuration.
It does not attempt to circumvent problems or correct configuration mistakes, and the use of error return codes is to be discouraged.
The asset of this method is that errors cannot easily be ignored and the code is more predictable in general.

For warnings and information messages, the logging system should be used extensively.
This helps both in following the progress of the simulation and in debugging problems.
Care should however be taken to limit the amount of messages in levels higher than \texttt{DEBUG} or \texttt{TRACE}.
More details about the logging levels and their usage can be found in Section~\ref{sec:logging_verbosity}.

The base exceptions in \apsq are available via the utilities.
The most important exception base classes are the following:
\begin{itemize}
\item \parameter{ConfigurationError}: All errors related to incorrect user configuration.
This could indicate a non-existing configuration file, a missing key or an invalid parameter value.
\item \parameter{RuntimeError}: All other errors arising at run-time.
Could be related to incorrect configuration if messages are not correctly passed or non-existing detectors are specified.
Could also be raised if errors arise while loading a library or executing a module.
\item \parameter{LogicError}: Problems related to modules which do not properly follow the specifications, for example if a detector module fails to pass the detector to the constructor.
These methods should never be raised for correctly implemented modules and should therefore not be of any concern for the end users.
Reporting this type of error can help developers during the development of new modules.
\end{itemize}

There are only four exceptions that are supposed to be used in specific modules, outside of the core framework.
These exceptions should be used to indicate errors that modules cannot handle themselves:
\begin{itemize}
\item \parameter{InvalidValueError}: Derived from configuration exceptions.
Signals any problem with the value of a configuration parameter not related to parsing or conversion to the required type.
Can for example be used for parameters where the possible valid values are limited, like the set of logging levels, or for paths that do not exist.
An example is shown below:
\begin{minted}[frame=single,framesep=3pt,breaklines=true,tabsize=2,linenos]{c++}
void run(Event* event) const {
    // Fetch a key from the configuration
    std::string value = config.get("key");

    // Check if it is a 'valid' value
    if(value != 'A' && value != "B") {
        // Raise an error if it the value is not valid
        //   provide the configuration object, key and an explanation
        throw InvalidValueError(config, "key", "A and B are the only allowed values");
    }
}
\end{minted}
\item \parameter{InvalidCombinationError}: Derived from configuration exceptions.
Signals any problem with a combination of configuration parameters used.
This could be used if several optional but mutually exclusive parameters are present in a module, and it should be ensured that only one is specified at the time.
The exceptions accepts the list of keys as initializer list.
An example is shown below:
\begin{minted}[frame=single,framesep=3pt,breaklines=true,tabsize=2,linenos]{c++}
void run(unsigned int event_id) {
    // Check if we have mutually exclusive options defined:
    if(config.count({"exclusive_opt_a", "exclusive_opt_b"}) > 1) {
        // Raise an error if the combination of keys is not valid
        //   provide the configuration object, keys and an explanation
        throw InvalidCombinationError(config, {"exclusive_opt_a", "exclusive_opt_b"}, "Options A and B are mutually exclusive, specify only one.");
    }
}
\end{minted}

\item \parameter{ModuleError}: Derived from module exceptions.
Should be used to indicate any runtime error in a module not directly caused by an invalid configuration value, for example that it is not possible to write an output file.
A reason should be given to indicate what the source of problem is.
\todo{The module class should be passed as well, so the module name can be displayed in the error message}
\item \parameter{EndOfRunException}: Derived from module exceptions.
Should be used to request the end of event processing in the current run, e.g. if a module reading in data from a file reached the end of its input data.
\end{itemize}

\todo{add more info about error reporting style?}

\section{Multithreading approach}
\label{sec:multithreading_approach}
\apsq supports experimental multithreading by running events in parallel.
The module manager, responsible for the execution of a simulation reads the configuration and loads the requested modules.
A thread pool is the created with the configured amount of workers or alternatively determined from system parameters.
(E.g., for a system with four cores, four workers are spawned.)
After this, for the number of events configured, an \texttt{Event} instance is constructed and submitted to the thread pool.
As soon as an event is pushed to the thread pool a free worker will pick it up and execute it;
when done it will pick up the next event.
When all events have been executed \apsq begins terminating.

\subsection{Module thread safety}
An event is constructed with a shared list of the loaded modules.
Inside an event, and thus for each worker, these modules are run sequentially, modifying the \texttt{Event} instance given to them.
In the context of an event, the only module function used it the \texttt{run()}-method.
To enable thread safety, this function is made constant;
the \texttt{run()}-function may not access or modify member fields of the module unless the module-author has explicitly allowed this.
If a module's \texttt{run()}-function does access a member field
(which is then accessed by multiple workers)
it must be appropriately protected with a mutex and should for performance reasons only be used to record module statistics.

\subsection{Reader and writers}
Modules that read from and write to files are not subject to the rule presented in the previous section.
Between two simulations using the same configuration, if the simulated events are to be written to file,
the two simulations must produce the same output file.
To achieve this, a module author will appropriately mark their module as a reader or writer via inheritance.
During run-time, \apsq checks whether the module is a reader, writer or neither;
if it does access files, it will be run in order of increasing event number.
E.g. a reader/writer of event 4 will be run before the same module(s) for event 5.
If it isn't this events turn to run this module, the thread will block and wait for its turn.
While blocking, the thread does no work.
A reader and a writer may run in parallel, as they do not access the same files.

\subsection{Seed distribution}
To enable two matching simulations to produce the same output, the seed distribution must also match.
Each event owns a random engine that can be accessed and modified in whatever manner a module wishes.
For a stable seed distribution, \apsq holds a master random engine that seeds every event's engine in a sequential manner,
in order of increasing event number.
This ensures that two matching simulations produce the same output, even when the number of workers do not match.

\subsection{Messages}
As mentioned, modules communicate with each other via messages.
Considering that events are independent of each other, messages from a module to another must be local to the event.
Subscription to specific messages are done in the modules' constructors and is thus global,
but this read-only delegate information is then shared with all event-local messengers.
These are then responsible for dispatching and fetching messages in the event.
Upon the termination of an event, all messages local to that event are deleted.

\subsection{Geant4 and ROOT}
Unfortunately, because of the dependencies on Geant4 and ROOT and their incorporation into event execution,
\apsq cannot simply spawn $n$ workers and expect a performance improvement of $n$ magnitudes.

Geant4 is responsible for building the simulation geometry and depositing charges in the detectors.
When working in a multithreaded context, Geant4 expects to handle the parallel work internally;
this clashes with the design of \apsq.
Because of this, all modules that runs Geant4 code may not run on spawned threads, lest the program will segfault.
In \apsq, all instanced events are thus initialized by the master thread by running these modules before submission to the thread pool.
To prevent workers from being idle, a buffer of initialized events is maintained by the module manager.

ROOT, specifically the \texttt{TObject} and \text{TRef} classes, are used by all objects in \apsq to relate to other events,
but because of legacy reasons, does not scale well to a high number of threads.
For this reason, it is not currently recommended to use more than 8 workers during simulation as this will greatly impact performance negatively.<|MERGE_RESOLUTION|>--- conflicted
+++ resolved
@@ -159,142 +159,6 @@
 The type of module determines the constructor used, the internal unique name and the supported configuration parameters.
 For more details about the instantiation logic for the different types of modules, see Section~\ref{sec:module_instantiation}.
 
-<<<<<<< HEAD
-\subsection{Files of a Module}
-\label{sec:module_files}
-Every module directory should at minimum contain the following documents (with \texttt{ModuleName} replaced by the name of the module):
-\begin{itemize}
-\item \textbf{CMakeLists.txt}: The build script to load the dependencies and define the source files of the library.
-\item \textbf{README.md}: Full documentation of the module.
-\item \textbf{\textit{ModuleName}Module.hpp}: The header file of the module.
-\item \textbf{\textit{ModuleName}Module.cpp}: The implementation file of the module.
-\end{itemize}
-These files are discussed in more detail below.
-By default, all modules added to the \textit{src/modules/} directory will be built automatically by CMake.
-If a module depends on additional packages which not every user may have installed, one can consider adding the following line to the top of the module's \textit{CMakeLists.txt}:
-\begin{minted}[frame=single,framesep=3pt,breaklines=true,tabsize=2,linenos]{cmake}
-ALLPIX_ENABLE_DEFAULT(OFF)
-\end{minted}
-
-General guidelines and instructions for implementing new modules are provided in Section~\ref{sec:building_new_module}.
-
-\paragraph{CMakeLists.txt}
-Contains the build description of the module with the following components:
-\begin{enumerate}
-\item On the first line either \parameter{ALLPIX_DETECTOR_MODULE(MODULE_NAME)} or \parameter{ALLPIX_UNIQUE_MODULE(MODULE_NAME)} depending on the type of module defined.
-The internal name of the module is automatically saved in the variable \parameter{${MODULE_NAME}} which should be used as an argument to other functions.
-Another name can be used by overwriting the variable content, but in the examples below, \parameter{${MODULE_NAME}} is used exclusively and is the preferred method of implementation.
-\item The following lines should contain the logic to load possible dependencies of the module (below is an example to load Geant4).
-Only ROOT is automatically included and linked to the module.
-\item A line with \texttt{\textbf{ALLPIX\_MODULE\_SOURCES(\$\{MODULE\_NAME\} \textit{sources})}} defines the module source files. Here, \texttt{sources} should be replaced by a list of all source files relevant to this module.
-\item Possible lines to include additional directories and to link libraries for dependencies loaded earlier.
-\item A line containing \parameter{ALLPIX_MODULE_INSTALL(${MODULE_NAME})} to set up the required target for the module to be installed to.
-\end{enumerate}
-
-A simple CMakeLists.txt for a module named \parameter{Test} which requires Geant4 is provided below as an example.
-\vspace{5pt}
-
-\begin{minted}[frame=single,framesep=3pt,breaklines=true,tabsize=2,linenos]{cmake}
-# Define module and save name to MODULE_NAME
-# Replace by ALLPIX_DETECTOR_MODULE(MODULE_NAME) to define a detector module
-ALLPIX_UNIQUE_MODULE(MODULE_NAME)
-
-# Load Geant4
-FIND_PACKAGE(Geant4)
-IF(NOT Geant4_FOUND)
-    MESSAGE(FATAL_ERROR "Could not find Geant4, make sure to source the Geant4 environment\n$ source YOUR_GEANT4_DIR/bin/geant4.sh")
-ENDIF()
-
-# Add the sources for this module
-ALLPIX_MODULE_SOURCES(${MODULE_NAME}
-    TestModule.cpp
-)
-
-# Add Geant4 to the include directories
-TARGET_INCLUDE_DIRECTORIES(${MODULE_NAME} SYSTEM PRIVATE ${Geant4_INCLUDE_DIRS})
-
-# Link the Geant4 libraries to the module library
-TARGET_LINK_LIBRARIES(${MODULE_NAME} ${Geant4_LIBRARIES})
-
-# Provide standard install target
-ALLPIX_MODULE_INSTALL(${MODULE_NAME})
-\end{minted}
-
-\paragraph{README.md}
-The \file{README.md} serves as the documentation for the module and should be written in Markdown format~\cite{markdown}.
-It is automatically converted to \LaTeX using Pandoc~\cite{pandoc} and included in the user manual in Chapter~\ref{ch:modules}.
-By documenting the module functionality in Markdown, the information is also viewable with a web browser in the repository within the module sub-folder.
-
-The \file{README.md} should follow the structure indicated in the \file{README.md} file of the \parameter{DummyModule} in \dir{src/modules/Dummy}, and should contain at least the following sections:
-\begin{itemize}
-\item The H1-size header with the name of the module and at least the following required elements: the \textbf{Maintainer} and the \textbf{Status} of the module.
-If the module is working and well-tested, the status of the module should be \textit{Functional}.
-By default, new modules are given the status \textbf{Immature}.
-The maintainer should mention the full name of the module maintainer, with their email address in parentheses.
-A minimal header is therefore:
-\begin{verbatim}
-# ModuleName
-Maintainer: Example Author (<example@example.org>)
-Status: Functional
-\end{verbatim}
-In addition, the \textbf{Input} and \textbf{Output} objects to be received and dispatched by the module should be mentioned.
-\item An H3-size section named \textbf{Description}, containing a short description of the module.
-\item An H3-size section named \textbf{Parameters}, with all available configuration parameters of the module.
-The parameters should be briefly explained in an itemised list with the name of the parameter set as an inline code block.
-\item An H3-size section with the title \textbf{Usage} which should contain at least one simple example of a valid configuration for the module.
-\end{itemize}
-
-\paragraph{\texttt{ModuleName}Module.hpp and \texttt{ModuleName}Module.cpp}
-All modules should consist of both a header file and a source file.
-In the header file, the module is defined together with all of its methods.
-Brief Doxygen documentation should be added to explain what each method does.
-The source file should provide the implementation of every method and also its more detailed Doxygen documentation.
-Methods should only be declared in the header and defined in the source file in order to keep the interface clean.
-
-\subsection{Module structure}
-\label{sec:module_structure}
-All modules must inherit from the \texttt{Module} base class, which can be found in \textit{src/core/module/Module.hpp}.
-The module base class provides two base constructors, a few convenient methods and several methods which the user is required to override.
-Each module should provide a constructor using the fixed set of arguments defined by the framework; this particular constructor is always called during by the module instantiation logic.
-These arguments for the constructor differ for unique and detector modules.
-
-For unique modules, the constructor for a \texttt{TestModule} should be:
-\begin{minted}[frame=single,framesep=3pt,breaklines=true,tabsize=2,linenos]{c++}
-TestModule(Configuration& config, Messenger* messenger, GeometryManager* geo_manager): Module(config) {}
-\end{minted}
-
-\begin{warning}
-    If a module reads from an input file or writes to an output file, the module should instead inherit from \texttt{ReaderModule} or \texttt{WriterModule} instead, respectively.
-    This is required so that events are read from/written to file in the same order.
-\end{warning}
-
-For detector modules, the first two arguments are the same, but the last argument is a \texttt{std::shared\_ptr} to the linked detector.
-It should always forward this detector to the base class together with the configuration object.
-Thus, the constructor of a detector module is:
-\begin{minted}[frame=single,framesep=3pt,breaklines=true,tabsize=2,linenos]{c++}
-TestModule(Configuration& config, Messenger* messenger, std::shared_ptr<Detector> detector): Module(config, std::move(detector)) {}
-\end{minted}
-
-The pointer to a Messenger can be used to bind variables to receive messages as explained in Section~\ref{sec:objects_messages}.
-The constructor should be used to bind required messages, set configuration defaults and to throw exceptions in case of failures.
-Unique modules can access the GeometryManager to fetch all detector descriptions, while detector modules directly receive a link to their respective detector.
-
-In addition to the constructor, each module can override the following methods:
-\begin{itemize}
-\item \parameter{init(uint64_t random_seed)}: Called after loading and constructing all modules and before starting the event loop, with a random seed.
-This method can for example be used to initialize histograms.
-\item \parameter{run(Event* event)}: Called for every event in the simulation, with the event instance.
-An exception should be thrown for serious errors, otherwise a warning should be logged.
-\item \parameter{finalize()}: Called after processing all events in the run and before destructing the module.
-Typically used to save the output data (like histograms).
-Any exceptions should be thrown from here instead of the destructor.
-\end{itemize}
-
-If necessary, modules can also access the ConfigurationManager directly in order to obtain configuration information from other module instances or other modules in the framework using the \parameter{getConfigManager()} call.
-This allows to retrieve and e.g. store the configuration actually used for the simulation alongside the data.
-
-=======
->>>>>>> f9c253eb
 \subsection{Module instantiation}
 \label{sec:module_instantiation}
 Modules are dynamically loaded and instantiated by the Module Manager.
