[Allpix]
detectors_file = "detector.conf"
number_of_events = 1
random_seed = 0

[GeometryBuilderGeant4]

[MagneticFieldReader]
log_level = INFO
model = "constant"
magnetic_field = 500mT 2T 0

[DepositionGeant4]
particle_type = "e+"
source_energy = 5MeV
source_position = 0um 0um -500um
beam_size = 0
beam_direction = 0 0 1

[ElectricFieldReader]
model = "linear"
bias_voltage = 100V
depletion_voltage = 150V

[GenericPropagation]
log_level = INFO
temperature = 293K
propagate_electrons = false
propagate_holes = true

<<<<<<< HEAD
#PASS Propagated 37902 charges in 3968 steps in average time of 13.0165ns
#PASSOSX Propagated 37902 charges in 3968 steps in average time of 13.0064ns
=======
#PASS Propagated 31641 charges in 3348 steps in average time of 13.3456ns
#PASSOSX Propagated 31675 charges in 3350 steps in average time of 13.3611ns
>>>>>>> 61c06a03
<|MERGE_RESOLUTION|>--- conflicted
+++ resolved
@@ -28,10 +28,5 @@
 propagate_electrons = false
 propagate_holes = true
 
-<<<<<<< HEAD
-#PASS Propagated 37902 charges in 3968 steps in average time of 13.0165ns
-#PASSOSX Propagated 37902 charges in 3968 steps in average time of 13.0064ns
-=======
 #PASS Propagated 31641 charges in 3348 steps in average time of 13.3456ns
-#PASSOSX Propagated 31675 charges in 3350 steps in average time of 13.3611ns
->>>>>>> 61c06a03
+#PASSOSX Propagated 31675 charges in 3350 steps in average time of 13.3611ns